--- conflicted
+++ resolved
@@ -2,7 +2,7 @@
 import matplotlib.pyplot as plt
 from image_helpers import get_image_data
 from os.path import join
-stepsize = 1.0
+stepsize = 1
 folder = "Images"
 shot_number = 15676
 fname = join(folder, "{0:07d}_000.nef".format(shot_number))
@@ -10,7 +10,7 @@
 print "getting image"
 data = get_image_data(fname, bg_fname, color='b')
 print "done"
-
+print data.shape
 
 def quick_ringsum(dat, x0, y0, binsize=0.1, quadrants=True):
 
@@ -19,26 +19,35 @@
     x = np.arange(1, nx+1, 1)
     y = np.arange(1, ny+1, 1)
     xx, yy = np.meshgrid(x-x0, y-y0)
-
+    R = np.sqrt(xx**2 + yy**2)
     xmin = xx[0, 0]
     xmax = xx[0, -1]
     ymin = yy[0, 0]
     ymax = yy[-1, 0]
 
-    rmax = np.min(np.abs([xmin, xmax, ymin, ymax])) - 1
-    imax = int((rmax ** 2. - 2. * rmax - 1.) / (1. + 2. * rmax) / binsize)
-    binarr = np.fromfunction(lambda i: np.sqrt(2. * (i + 1.) * rmax * binsize + (i + 1.) * binsize ** 2.), (imax,),
+    ri = int(np.min(np.abs([xmin, xmax, ymin, ymax])) - 1)
+    ri = int(.5 * 4020)
+    imax = int((ri ** 2. - 2. * ri - 1.) / (1. + 2. * ri) / binsize)
+    binarr = np.fromfunction(lambda i: np.sqrt(2. * (i + 1.) * ri * binsize + (i + 1.) * binsize ** 2.), (imax,),
                              dtype='float64')
 
     xi0 = int(round(x0))  # np.abs(x - x0).argmin()
     yi0 = int(round(y0))  # np.abs(y - y0).argmin()
-
+    print binarr
     if quadrants:
         ULdata = dat[yi0 - ri:yi0 + 1, xi0 - ri:xi0 + 1]
         URdata = dat[yi0 - ri:yi0 + 1, xi0:xi0 + ri + 1]
         BLdata = dat[yi0:yi0 + ri + 1, xi0 - ri:xi0 + 1]
         BRdata = dat[yi0:yi0 + ri + 1, xi0:xi0 + ri + 1]
 
+        RUL = R[yi0-ri:yi0+1, xi0-ri:xi0+1]
+        RUR = R[yi0-ri:yi0+1, xi0:xi0+ri+1]
+        RBL = R[yi0:yi0+ri+1, xi0-ri:xi0+1]
+        RBR = R[yi0:yi0+ri+1, xi0:xi0+ri+1]
+        print RUL[-1, -1]
+        print RUR[-1, 0]
+        print RBL[0, -1]
+        print RBR[0, 0]
         ULsigarr, _ = np.histogram(R[yi0-ri:yi0+1, xi0-ri:xi0+1], bins=np.concatenate((np.array([0.]), binarr)), weights=ULdata)
         URsigarr, _ = np.histogram(R[yi0-ri:yi0+1, xi0:xi0+ri+1], bins=np.concatenate((np.array([0.]), binarr)), weights=URdata)
         BLsigarr, _ = np.histogram(R[yi0:yi0+ri+1, xi0-ri:xi0+1], bins=np.concatenate((np.array([0.]), binarr)), weights=BLdata)
@@ -50,17 +59,63 @@
 
 # ny, nx = data.shape
 
-x0, y0 = (3066.44, 2036.44)
+x0, y0 = (3066.44,#+0.7+.31+.14+.069,
+          2036.44)#+.8+.27+.107+.0416)
 binarr, ULsigarr, URsigarr, BLsigarr, BRsigarr = quick_ringsum(data, x0, y0)
+
 fig, ax = plt.subplots()
-ax.plot(binarr, ULsigarr, label='UL', lw=1)
+# ax.plot(binarr, ULsigarr, label='UL', lw=1)
 # ax.plot(binarr, URsigarr, label='UR', lw=1)
 # ax.plot(binarr, BLsigarr, label='BL', lw=1)
 # ax.plot(binarr, BRsigarr, label='BR', lw=1)
+ax.plot(binarr, ULsigarr + URsigarr, label="U")
+ax.plot(binarr, BLsigarr + BRsigarr, label="B")
 plt.legend(loc='upper left')
 plt.show(block=False)
 
-<<<<<<< HEAD
+thres = 0.5 * np.max(ULsigarr + URsigarr)
+i = np.where(ULsigarr + URsigarr > thres)[0]
+ni = len(i)
+# print ni
+# j = np.arange(-25, 26, 1)
+# sarr = stepsize * j
+# UB = np.zeros(len(j))
+# RL = np.zeros(len(j))
+ns = 25
+sarr = stepsize * np.arange(-ns, ns+1, 1)
+# print sarr
+UB = np.zeros(len(sarr))
+RL = np.zeros(len(sarr))
+
+ULsigarr *= 1.0
+URsigarr *= 1.0
+ULsigarr *= 1.0
+URsigarr *= 1.0
+
+
+# for idx, ix in enumerate(j):
+# for ix in range(ns):
+#     UB[ns+ix] = np.sum(((ULsigarr[i-ix]+URsigarr[i-ix]) - (BLsigarr[i+ix]+BRsigarr[i+ix]))**2) / (1.*ni-ix)
+#     RL[ns+ix] = np.sum(((URsigarr[i-ix]+BRsigarr[i-ix]) - (ULsigarr[i+ix]+BLsigarr[i+ix]))**2) / (1.*ni-ix)
+#     UB[ns-ix] = np.sum(((ULsigarr[i+ix]+URsigarr[i+ix]) - (BLsigarr[i-ix]+BRsigarr[i-ix]))**2) / (1.*ni-ix)
+#     RL[ns-ix] = np.sum(((URsigarr[i+ix]+BRsigarr[i+ix]) - (ULsigarr[i-ix]+BLsigarr[i-ix]))**2) / (1.*ni-ix)
+fig, ax = plt.subplots()
+plt.plot(ULsigarr[i])
+plt.show()
+for idx, ix in enumerate(sarr):
+    UB[idx] = np.sum((ULsigarr[i-ix]+URsigarr[i-ix] - BLsigarr[i+ix]-BRsigarr[i+ix])**2) / (1.*ni-np.abs(ix))
+    RL[idx] = np.sum((URsigarr[i-ix]+BRsigarr[i-ix] - ULsigarr[i+ix]-BLsigarr[i+ix])**2) / (1.*ni-np.abs(ix))
+fig, ax = plt.subplots()
+ax.plot(sarr, UB, 'or', ms=1)
+ax.plot(sarr, RL, 'og', ms=1)
+RLfit = np.polyfit(sarr, RL, 2)
+print RLfit, RLfit[1] / (2. * RLfit[0])
+UBfit = np.polyfit(sarr, UB, 2)
+print UBfit, UBfit[1] / (2. * UBfit[0])
+plt.show(block=False)
+
+
+
 
 
 # # x0, y0 = (3068.39, 2031.85)
@@ -178,31 +233,6 @@
 # # for axis in ax:
 # #     for a in axis:
 # #         a.set_aspect(1.0)
-=======
-fig, ax = plt.subplots()
-ax.imshow(ULdata, cmap='gray')
-ax.set_aspect(1.0)
-plt.plot(x0, y0, '.r', ms=1)
-plt.show(block=False)
-# #
-fig, ax = plt.subplots()
-ax.plot(binarr, ULsigarr, label='UL', lw=1)
-ax.plot(binarr, URsigarr, label='UR', lw=1)
-ax.plot(binarr, BLsigarr, label='BL', lw=1)
-ax.plot(binarr, BRsigarr, label='BR', lw=1)
-plt.legend(loc='upper left')
-
-
-fig, ax = plt.subplots(2,2)
-ax[0][0].imshow(ULdata)
-ax[0][1].imshow(URdata)
-ax[1][0].imshow(BLdata)
-ax[1][1].imshow(BRdata)
-
-
-for axis in ax:
-    for a in axis:
-        a.set_aspect(1.0)
->>>>>>> fe767697
+
 plt.show()
 
