--- conflicted
+++ resolved
@@ -182,19 +182,11 @@
         basename = abspath(join(args.folder, 'Ld_'))
         org_fname = abspath(join(args.folder, 'ringsum.h5'))
 
-<<<<<<< HEAD
         if args.overwrite:
             resume = False
         else:
             resume = True
         
-=======
-        if args.erase_multinest:
-            # Highly against this... Empty the folder and delete it after, but -rf?"
-            # Also, if you are starting over but there are files already there, you can say resume=False
-            subprocess.Popen('rm -rf {0}'.format(join(args.folder,'Ld_solver_*')),shell=True)
-
->>>>>>> f2e6441b
         if not isfile(fname) or args.overwrite:
             if isfile(org_fname):
                 data = h5_2_dict(org_fname)
