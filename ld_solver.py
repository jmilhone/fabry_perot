import numpy as np
import argparse
from tools.file_io import h5_2_dict, dict_2_h5, prep_folder,read_Ld_results
from core.fitting import determine_fit_range, find_peak
from tools.plotting import ringsum_click, peak_plot, my_hist, tableau20_colors
from tools.images import get_data
import matplotlib.pyplot as plt
from core.models import peak_calculator
from os.path import join,isfile,abspath
from mpi4py import MPI
import pymultinest
import subprocess

def get_pk_locations(r, s, s_sd, w, folder, pkerr=1, names=None, pkthresh=0.10, plotit=True):
    '''
    interactive clicking to get peak locations from ringsum

    Args:
        r (np.ndarray): r (pixel) array
        s (np.ndarray): ringsum signal array
        w (list of floats): list of wavelengths corresponding
                to peaks
        pkerr (float, default=0.2): error for peak locations in 
                units of percent of binsize at peak. Should be
                between 0.15 and 0.5.
        names (list of str, default=None): list of names of
                wavelengths, defaults to None which just 
                uses wavelength value as name
        pkthresh (float, default=0.1): threshold of maximum
                near guess to use for getting fit range for
                peak finding (see determine_fit_range help)
        plotit (bool, default=True): flag to plot the resulting
                peak fits
    Returns:
        peaks (dict): dictionary containg peak locations for
                all wavelengths in w, keys are the wavelengths
        peaks_sd (dict): dictionary containing peak standard deviations
                for all wavelengths in w, keys are the wavelengths
        orders (dict): dictionary containg ccd order numbers
                for all wavelengths in w, keys are the wavelengths
    '''
    binsizes = np.diff(np.concatenate(([0],r)))
    wnames = [str(x) for x in w]
    if names is None:
        names = wnames
    if type(pkthresh) not in [list, tuple]:
        pkthresh = [pkthresh]*len(w)

    peaks = {}
    orders = {}
    peaks_sd = {}
    ascii_lowercase = 'abcdefghijklmnopqrstuvwxyz'  
    k = 0
    for j,wstr in enumerate(wnames):
        pkguess,_ = ringsum_click(r**2, s, 
<<<<<<< HEAD
                title='Click on {0} peaks you wish to include'.format(names[i]))

=======
                title='Click on the {0} peaks you wish to include'.format(names[j]))
        
>>>>>>> 08561cf2
        peak_list = []
        peaks_sd_list = []
        for i,pk in enumerate(pkguess):
            idxs = determine_fit_range(r,s,np.sqrt(pk),thres=pkthresh[i])
            pk_r,pk_sd = find_peak(r[idxs],s[idxs],binsizes[idxs],s_sd[idxs],plotit=True)
            #ix = np.abs(pk_r - r).argmin()
            peak_list.append(pk_r)
            peaks_sd_list.append(pk_sd)
            #print pk_r, pk_sd, binsizes[ix]
        peaks[wstr] = np.array(peak_list)
<<<<<<< HEAD

        order_list = raw_input("Please enter the {0} peak orders you've just selected, separated by commas: ".format(names[i]))
=======
        peaks_sd[wstr] = np.array(peaks_sd_list)

        order_list = raw_input("Please enter the {0} peak orders you've just selected, separated by commas: ".format(names[j]))
>>>>>>> 08561cf2
        order_list = [int(x) for x in order_list.split(',')]
        orders[wstr] = order_list

    if plotit:
        name_dic = {}
        for i,ww in enumerate(wnames):
            name_dic[ww] = names[i]
<<<<<<< HEAD
        peak_plot(r, s, peaks, orders)

    return peaks, orders

def ld_multinest_solver(peaks, orders, basename, pk_error, L_lim, d_lim, livepoints=1000, resume=True):

=======
        peak_plot(r, s, peaks, peaks_sd, orders)
    
    return peaks, peaks_sd, orders

def ld_multinest_solver(peaks, peaks_sd, orders, basename, L_lim, d_lim, livepoints=1000, resume=True):
    
>>>>>>> 08561cf2
    ## one pixel is 0.004 mm so we need to convert the L_lim
    L_lim = [x/0.004 for x in L_lim]
    ## d is computed in log space
    log_d_lim = [np.log10(x) for x in d_lim]

    wavelengths = peaks.keys()

    def log_prior(cube, ndim, nparams):
        cube[0] = cube[0]*(L_lim[1]-L_lim[0]) + L_lim[0]
        cube[1] = 10**(cube[1]*(log_d_lim[1] - log_d_lim[0]) + log_d_lim[0])

    def log_likelihood(cube, ndim, nparams):
        chisq = 0.0
        for w in wavelengths:
            r = peak_calculator(cube[0], cube[1], float(w), orders[w])
            chisq += np.sum( (r-peaks[w])**2 / peaks_sd[w]**2 )
        return -chisq / 2.0
    
    nparams = 2
    pymultinest.run(log_likelihood, log_prior, nparams, importance_nested_sampling=False,
            resume=resume, verbose=True, sampling_efficiency='model', n_live_points=livepoints,
            outputfiles_basename=basename, max_modes=500)

def ld_check(folder, bins=None, saveit=True):
    '''
    plots results from a Ld calibration

    Args:
        folder (str): folder that contains multinest data
        bins (int, default=20): number of bins to use in histogram plots
        saveit (bool, default=False): if true, will save
            plots in 'plots' subfolder
    '''
    data = h5_2_dict(join(folder, 'input_Ld_solver.h5'))
    Lpost, dpost = read_Ld_results(folder)
    if saveit:
        fig_folder = join(folder, 'Ld_solver_plots')
        prep_folder(fig_folder)

    hists = {}
    for w, pk in data['peaks'].items():
        h_list = []
        for i, n in enumerate(data['orders'][w]):
            h_list.append(peak_calculator(Lpost, dpost, float(w), n))
        hists[w] = h_list

    means = {}
    stds = {}
    for w, pk in data['peaks'].items():
        means_list = []
        stds_list = []
        for h in hists[w]:
            means_list.append(np.mean(h))
            stds_list.append(np.std(h))
        means[w] = means_list
        stds[w] = stds_list

    norder = max([len(x) for x in data['orders'].values()])
    nwaves = len(data['peaks'].keys())

    fig0, ax0 = plt.subplots(figsize=(10,6))
<<<<<<< HEAD
    peak_plot(data['rs'],data['sigs'],data['peaks'],data['orders'],fax=(fig0,ax0),pkerr=data['pkerr'])
    for key in hists:
        for hist in hists[key]:
            mean = np.mean(hist)
            sd = np.std(hist)
            ax0.axvspan(mean-sd, mean+sd, color='k', alpha=0.5)
=======
    peak_plot(data['r'],data['sig'],data['peaks'],data['peaks_sd'],data['orders'],fax=(fig0,ax0),anspks=means,anspks_sd=stds)
>>>>>>> 08561cf2
    plt.show(block=False)
    wtest = 468.335172
    print wtest
    print peak_calculator(0.382288362412689094E+05, 0.883875718242851827E+00, wtest, 0)
    print peak_calculator(0.382288362412689094E+05, 0.883875718242851827E+00, wtest, 1)

    fig1, ax1 = plt.subplots(2,1,figsize=(6,8))
    my_hist(ax1[0], Lpost*0.004, bins=bins)
    ax1[0].set_xlabel('L (mm)', fontsize=18)
    ax1[0].set_ylabel('P (L)', fontsize=18)
    ax1[0].tick_params(labelsize=16)
    ax1[0].get_xaxis().get_major_formatter().set_useOffset(False)
    ax1[0].get_xaxis().get_major_formatter().set_scientific(False)
<<<<<<< HEAD
    #ax1[0].set_xlim(data['L_lim'])
=======
>>>>>>> 08561cf2
    my_hist(ax1[1], dpost, bins=bins)
    ax1[1].set_xlabel('d (mm)', fontsize=18)
    ax1[1].set_ylabel('P (d)', fontsize=18)
    ax1[1].tick_params(labelsize=16)
    ax1[1].get_xaxis().get_major_formatter().set_useOffset(False)
    ax1[1].get_xaxis().get_major_formatter().set_scientific(False)
<<<<<<< HEAD
    ax1[1].set_xticks(ax1[1].get_xticks()[::2])
    #ax1[1].set_xlim(data['d_lim'])
    fig1.tight_layout()
=======
>>>>>>> 08561cf2
    plt.show(block=False)

    fig2, ax2 = plt.subplots(norder,nwaves,figsize=(12,10))
    axx = ax2.reshape(norder,nwaves)
    for i, w in enumerate(hists.keys()):
        for j, hist in enumerate(hists[w]):
            my_hist(axx[j,i], hist, bins=bins)
            axx[j,i].axvline(data['peaks'][w][j], color='k',zorder=15)
<<<<<<< HEAD
            axx[j,i].axvspan(data['peaks'][w][j]-data['pkerr'][w][j],data['peaks'][w][j]+data['pkerr'][w][j],color='gray',alpha=0.4,zorder=15)
            axx[j,i].set_ylabel('Order {0:d}'.format(data['orders'][w][j]), fontsize=18)
=======
            axx[j,i].axvspan(data['peaks'][w][j]-data['peaks_sd'][w][j],data['peaks'][w][j]+data['peaks_sd'][w][j],color='gray',alpha=0.4,zorder=15)
            axx[j,i].set_ylabel('Order {0:d}'.format(data['orders'][w][j]))
>>>>>>> 08561cf2
            axx[j,i].get_xaxis().get_major_formatter().set_useOffset(False)
            axx[j,i].get_xaxis().get_major_formatter().set_scientific(False)
            axx[j,i].tick_params(labelsize=16)
        axx[0,i].set_title('{0} nm'.format(w),fontsize=18)
        axx[-1,i].set_xlabel('R (px)', fontsize=18)
    fig2.tight_layout()

    if saveit:
        fig0.savefig(join(fig_folder,'peaks.png'), dpi=400)
        fig1.savefig(join(fig_folder,'Ld_marginals.png'), dpi=400)
        fig2.savefig(join(fig_folder,'peak_histograms.png'), dpi=400)

    plt.show()

    fig, ax = plt.subplots()
    #hist = peak_calculator(Lpost, dpost, float(468.619458), 1)
    hist = peak_calculator(Lpost, dpost, float(468.925186), 1)
    my_hist(ax, hist)
    plt.show()

if __name__ == "__main__":
    Comm = MPI.COMM_WORLD
    rank = Comm.Get_rank()
    if rank == 0:
        parser = argparse.ArgumentParser(description='Performs L and d calibration.')
        parser.add_argument('folder', type=str, help='Folder where ringsum.h5 is from process_image. \
                This is where multinest outputs will be saved as well.')
        parser.add_argument('--wavelengths', '-w0', type=str, nargs='+', 
                default=['487.873302','487.98634'], help='wavelengths of peaks you\
                want to use to calibrate. Default is 487.873302 (ThI) and 487.98635 (ArII)')
        parser.add_argument('--pkerr', type=float, default=0.2,
                help='error for peak locations in units of percent of binsize at peak. \
                Should be between 1/6 and 1/2. Default is 1/5')
        parser.add_argument('--pkthresh', type=float, default=0.05,
                help='threshold for finding peak (can be a list corresponding to the various\
                peaks). Default is 0.05')
        parser.add_argument('--overwrite',action='store_true', help='allows you to overwrite\
                previously saved peak information')
        parser.add_argument('--L_lim', '-L', type=float, nargs=2, default=[200.,210.], help='limit\
                for fitting L in units of mm. Default is 200-210.')
        parser.add_argument('--d_lim', '-d', type=float, nargs=2, default=[3.84,3.90], help='limit\
                for fitting d in units of mm. Default is 3.84-3.90')
        parser.add_argument('--livepoints', type=int, default=2000, help='number of livepoints\
                for multinest to use. Default is 2000.')
        parser.add_argument('--no_solve',action='store_true', help='only writes peak information')
        parser.add_argument('--bins',type=int, default=20, help='number of bins to plot in histograms')
        args = parser.parse_args()

        fname = abspath(join(args.folder, 'input_Ld_solver.h5'))
        basename = abspath(join(args.folder, 'Ld_'))
        org_fname = abspath(join(args.folder, 'ringsum.h5'))

        if args.overwrite:
            resume = False
        else:
            resume = True
        
        if not isfile(fname) or args.overwrite:
            if isfile(org_fname):
                data = h5_2_dict(org_fname)
<<<<<<< HEAD
                print(data.keys())
                r = data['smooth_r']
                sig = data['smooth_sig']

                rs = data['r']
                sigs = data['sig']

                peaks, orders = get_pk_locations(r, sig, args.wavelengths, pkthresh=args.pkthresh)
                image_name = data['fname']
                #if image_name[-3:].lower() == "nef":
                #    image_data = get_data(image_name, color='b')
                #    ny, nx = image_data.shape
                #    x = np.arange(0, nx, 1)
                #    y = np.arange(0, ny, 1)
                #    x0, y0 = data['center']
                #    xx, yy = np.meshgrid(1.*x-x0, 1.*y-y0)
                #    R = np.sqrt(xx**2 + yy**2)

                #    R = R.flatten()
                #    image_data = image_data.flatten()

                #    idx_sort = np.argsort(R)

                    #fig, ax = plt.subplots()
                    #ax.plot(R[idx_sort], image_data[idx_sort])
                    #for w in peaks:
                    #    for pk in peaks[w]:
                    #        ax.axvline(pk)
                    #plt.show()




                print(peaks)
                print(orders)
                dict_2_h5(fname, {'r':r, 'sig':sig, 'peaks':peaks, 'orders':orders, 'rs': rs, "sigs": sigs})
=======
                r = data['r']
                sig = data['sig']
                sig_sd = data['sig_sd']
                pk_dir = join(args.folder,'multinest_peaks/')
                prep_folder(pk_dir)
                peaks, peaks_sd, orders = get_pk_locations(r, sig, sig_sd, args.wavelengths, pk_dir, pkerr=args.pkerr, pkthresh=args.pkthresh)
                image_name = data['fname']
                dict_2_h5(fname, {'r':r, 'sig':sig, 'peaks':peaks, 'orders':orders, 'peaks_sd':peaks_sd})
>>>>>>> 08561cf2
            else:
                raise ValueError('{0} does not exist!'.format(org_fname))
        else:
           a = h5_2_dict(fname)
           peaks = a['peaks']
           orders = a['orders']
           peaks_sd = a['peaks_sd']

        inputs = {'L_lim':args.L_lim, 'd_lim':args.d_lim, 'livepoints':args.livepoints, 'pkerr':args.pkerr}
        dict_2_h5(fname, inputs, append=True)

        if args.no_solve:
            solver_in = None
        else:
            solver_in = {'peaks':peaks, 'orders':orders, 'basename':basename, 'peaks_sd':peaks_sd,
                    'L_lim':args.L_lim, 'd_lim':args.d_lim, 'livepoints':args.livepoints, 'resume':resume}
    else:
        solver_in = None
    
    solver_in = Comm.bcast(solver_in, root=0)
    if solver_in is not None:
<<<<<<< HEAD
        print(solver_in['peaks'])
        ld_multinest_solver(solver_in['peaks'], solver_in['orders'], solver_in['basename'],
                solver_in['pkerr'], solver_in['L_lim'], solver_in['d_lim'], 
                livepoints=solver_in['livepoints'], resume=True)
=======
        ld_multinest_solver(solver_in['peaks'], solver_in['peaks_sd'], solver_in['orders'],
                solver_in['basename'], solver_in['L_lim'], solver_in['d_lim'], 
                livepoints=solver_in['livepoints'], resume=solver_in['resume'])
>>>>>>> 08561cf2

    if rank == 0:
        ld_check(args.folder,bins=args.bins)<|MERGE_RESOLUTION|>--- conflicted
+++ resolved
@@ -49,17 +49,10 @@
     peaks = {}
     orders = {}
     peaks_sd = {}
-    ascii_lowercase = 'abcdefghijklmnopqrstuvwxyz'  
-    k = 0
     for j,wstr in enumerate(wnames):
-        pkguess,_ = ringsum_click(r**2, s, 
-<<<<<<< HEAD
-                title='Click on {0} peaks you wish to include'.format(names[i]))
-
-=======
-                title='Click on the {0} peaks you wish to include'.format(names[j]))
-        
->>>>>>> 08561cf2
+        pkguess,_ = ringsum_click(r**2, s,
+            title='Click on the {0} peaks you wish to include'.format(names[j]))
+
         peak_list = []
         peaks_sd_list = []
         for i,pk in enumerate(pkguess):
@@ -70,14 +63,9 @@
             peaks_sd_list.append(pk_sd)
             #print pk_r, pk_sd, binsizes[ix]
         peaks[wstr] = np.array(peak_list)
-<<<<<<< HEAD
-
-        order_list = raw_input("Please enter the {0} peak orders you've just selected, separated by commas: ".format(names[i]))
-=======
         peaks_sd[wstr] = np.array(peaks_sd_list)
 
         order_list = raw_input("Please enter the {0} peak orders you've just selected, separated by commas: ".format(names[j]))
->>>>>>> 08561cf2
         order_list = [int(x) for x in order_list.split(',')]
         orders[wstr] = order_list
 
@@ -85,21 +73,12 @@
         name_dic = {}
         for i,ww in enumerate(wnames):
             name_dic[ww] = names[i]
-<<<<<<< HEAD
-        peak_plot(r, s, peaks, orders)
-
-    return peaks, orders
-
-def ld_multinest_solver(peaks, orders, basename, pk_error, L_lim, d_lim, livepoints=1000, resume=True):
-
-=======
         peak_plot(r, s, peaks, peaks_sd, orders)
-    
+
     return peaks, peaks_sd, orders
 
 def ld_multinest_solver(peaks, peaks_sd, orders, basename, L_lim, d_lim, livepoints=1000, resume=True):
-    
->>>>>>> 08561cf2
+
     ## one pixel is 0.004 mm so we need to convert the L_lim
     L_lim = [x/0.004 for x in L_lim]
     ## d is computed in log space
@@ -161,16 +140,8 @@
     nwaves = len(data['peaks'].keys())
 
     fig0, ax0 = plt.subplots(figsize=(10,6))
-<<<<<<< HEAD
-    peak_plot(data['rs'],data['sigs'],data['peaks'],data['orders'],fax=(fig0,ax0),pkerr=data['pkerr'])
-    for key in hists:
-        for hist in hists[key]:
-            mean = np.mean(hist)
-            sd = np.std(hist)
-            ax0.axvspan(mean-sd, mean+sd, color='k', alpha=0.5)
-=======
     peak_plot(data['r'],data['sig'],data['peaks'],data['peaks_sd'],data['orders'],fax=(fig0,ax0),anspks=means,anspks_sd=stds)
->>>>>>> 08561cf2
+
     plt.show(block=False)
     wtest = 468.335172
     print wtest
@@ -184,22 +155,14 @@
     ax1[0].tick_params(labelsize=16)
     ax1[0].get_xaxis().get_major_formatter().set_useOffset(False)
     ax1[0].get_xaxis().get_major_formatter().set_scientific(False)
-<<<<<<< HEAD
-    #ax1[0].set_xlim(data['L_lim'])
-=======
->>>>>>> 08561cf2
     my_hist(ax1[1], dpost, bins=bins)
     ax1[1].set_xlabel('d (mm)', fontsize=18)
     ax1[1].set_ylabel('P (d)', fontsize=18)
     ax1[1].tick_params(labelsize=16)
     ax1[1].get_xaxis().get_major_formatter().set_useOffset(False)
     ax1[1].get_xaxis().get_major_formatter().set_scientific(False)
-<<<<<<< HEAD
     ax1[1].set_xticks(ax1[1].get_xticks()[::2])
-    #ax1[1].set_xlim(data['d_lim'])
     fig1.tight_layout()
-=======
->>>>>>> 08561cf2
     plt.show(block=False)
 
     fig2, ax2 = plt.subplots(norder,nwaves,figsize=(12,10))
@@ -208,13 +171,8 @@
         for j, hist in enumerate(hists[w]):
             my_hist(axx[j,i], hist, bins=bins)
             axx[j,i].axvline(data['peaks'][w][j], color='k',zorder=15)
-<<<<<<< HEAD
-            axx[j,i].axvspan(data['peaks'][w][j]-data['pkerr'][w][j],data['peaks'][w][j]+data['pkerr'][w][j],color='gray',alpha=0.4,zorder=15)
-            axx[j,i].set_ylabel('Order {0:d}'.format(data['orders'][w][j]), fontsize=18)
-=======
             axx[j,i].axvspan(data['peaks'][w][j]-data['peaks_sd'][w][j],data['peaks'][w][j]+data['peaks_sd'][w][j],color='gray',alpha=0.4,zorder=15)
             axx[j,i].set_ylabel('Order {0:d}'.format(data['orders'][w][j]))
->>>>>>> 08561cf2
             axx[j,i].get_xaxis().get_major_formatter().set_useOffset(False)
             axx[j,i].get_xaxis().get_major_formatter().set_scientific(False)
             axx[j,i].tick_params(labelsize=16)
@@ -275,44 +233,6 @@
         if not isfile(fname) or args.overwrite:
             if isfile(org_fname):
                 data = h5_2_dict(org_fname)
-<<<<<<< HEAD
-                print(data.keys())
-                r = data['smooth_r']
-                sig = data['smooth_sig']
-
-                rs = data['r']
-                sigs = data['sig']
-
-                peaks, orders = get_pk_locations(r, sig, args.wavelengths, pkthresh=args.pkthresh)
-                image_name = data['fname']
-                #if image_name[-3:].lower() == "nef":
-                #    image_data = get_data(image_name, color='b')
-                #    ny, nx = image_data.shape
-                #    x = np.arange(0, nx, 1)
-                #    y = np.arange(0, ny, 1)
-                #    x0, y0 = data['center']
-                #    xx, yy = np.meshgrid(1.*x-x0, 1.*y-y0)
-                #    R = np.sqrt(xx**2 + yy**2)
-
-                #    R = R.flatten()
-                #    image_data = image_data.flatten()
-
-                #    idx_sort = np.argsort(R)
-
-                    #fig, ax = plt.subplots()
-                    #ax.plot(R[idx_sort], image_data[idx_sort])
-                    #for w in peaks:
-                    #    for pk in peaks[w]:
-                    #        ax.axvline(pk)
-                    #plt.show()
-
-
-
-
-                print(peaks)
-                print(orders)
-                dict_2_h5(fname, {'r':r, 'sig':sig, 'peaks':peaks, 'orders':orders, 'rs': rs, "sigs": sigs})
-=======
                 r = data['r']
                 sig = data['sig']
                 sig_sd = data['sig_sd']
@@ -321,7 +241,6 @@
                 peaks, peaks_sd, orders = get_pk_locations(r, sig, sig_sd, args.wavelengths, pk_dir, pkerr=args.pkerr, pkthresh=args.pkthresh)
                 image_name = data['fname']
                 dict_2_h5(fname, {'r':r, 'sig':sig, 'peaks':peaks, 'orders':orders, 'peaks_sd':peaks_sd})
->>>>>>> 08561cf2
             else:
                 raise ValueError('{0} does not exist!'.format(org_fname))
         else:
@@ -340,19 +259,12 @@
                     'L_lim':args.L_lim, 'd_lim':args.d_lim, 'livepoints':args.livepoints, 'resume':resume}
     else:
         solver_in = None
-    
+
     solver_in = Comm.bcast(solver_in, root=0)
     if solver_in is not None:
-<<<<<<< HEAD
-        print(solver_in['peaks'])
-        ld_multinest_solver(solver_in['peaks'], solver_in['orders'], solver_in['basename'],
-                solver_in['pkerr'], solver_in['L_lim'], solver_in['d_lim'], 
-                livepoints=solver_in['livepoints'], resume=True)
-=======
         ld_multinest_solver(solver_in['peaks'], solver_in['peaks_sd'], solver_in['orders'],
                 solver_in['basename'], solver_in['L_lim'], solver_in['d_lim'], 
                 livepoints=solver_in['livepoints'], resume=solver_in['resume'])
->>>>>>> 08561cf2
 
     if rank == 0:
         ld_check(args.folder,bins=args.bins)