--- conflicted
+++ resolved
@@ -89,14 +89,8 @@
         # solver(solver_in['out_folder'], solver_in['prior_fname'], solver_in['data_fname'],
         #        solver_in['Lpost'], solver_in['dpost'], resume=resume, test_plot=False)
 
-<<<<<<< HEAD
         full_solver(solver_in['out_folder'], solver_in['prior_fname'], solver_in['data_fname'],
                 resume=resume, test_plot=False)
-=======
-        #full_solver(solver_in['out_folder'], solver_in['prior_fname'], solver_in['data_fname'],
-        #        resume=resume, test_plot=False)
->>>>>>> f30025ba
-
         #full_solver(solver_in['out_folder'], solver_in['data_fname'],
         #            resume=resume, test_plot=True)
     if rank == 0:
@@ -111,11 +105,7 @@
             sys.exit(1)
 
         #check_solver(solver_in['out_folder'], solver_in['Lpost'], solver_in['dpost'])
-<<<<<<< HEAD
         #check_full_solver(solver_in['out_folder'])
-=======
-        check_full_solver(solver_in['out_folder'])
->>>>>>> f30025ba
 
     # folder = "../Data/2018_04_23/Argon3"
 
